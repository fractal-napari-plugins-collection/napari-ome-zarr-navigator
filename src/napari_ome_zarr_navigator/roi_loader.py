import logging
import re

import napari
import napari.layers
import numpy as np
import zarr
from fractal_tasks_core.ngff import load_NgffWellMeta
from magicgui.widgets import (
    CheckBox,
    ComboBox,
    Container,
    FileEdit,
    PushButton,
    Select,
)
from napari.qt.threading import thread_worker
from napari.utils.colormaps import Colormap

from napari_ome_zarr_navigator.ome_zarr_image import OMEZarrImage
from napari_ome_zarr_navigator.util import calculate_well_positions
from napari_ome_zarr_navigator.utils_roi_loader import (
    NapariHandler,
    read_table,
)

logger = logging.getLogger(__name__)
logger.setLevel(logging.INFO)


class ROILoader(Container):
    def __init__(
        self,
        viewer: napari.viewer.Viewer,
        zarr_url: str = None,
        extra_widgets=None,
    ):
        self._viewer = viewer
        self.setup_logging()
        self.zarr_url = zarr_url
        self.channel_dict = {}
        self.channel_names_dict = {}
        self.labels_dict = {}

        # Translation to move position of ROIs loaded
        self.translation = (0, 0)
        self.layer_base_name = ""

        self._roi_table_picker = ComboBox(label="ROI Table")
        self._roi_picker = ComboBox(label="ROI")
        self._channel_picker = Select(
            label="Channels",
        )
        self._level_picker = ComboBox(label="Image Level")
        self._label_picker = Select(
            label="Labels",
        )
        self._feature_picker = Select(
            label="Features",
        )
        self._remove_old_labels_box = CheckBox(
            value=False, text="Remove existing labels"
        )
        self._run_button = PushButton(value=False, text="Load ROI")

        self._ome_zarr_image: OMEZarrImage = None
        self.image_changed = ImageEvent()
        # Initialize possible choices

        # Update selections & bind buttons
        self.image_changed.connect(self.update_roi_table_choices)
        self.image_changed.connect(self.update_available_image_attrs)
        self._roi_table_picker.changed.connect(self.update_roi_selection)
        self._run_button.clicked.connect(self.run)

        widgets = [
            self._roi_table_picker,
            self._roi_picker,
            self._channel_picker,
            self._level_picker,
            self._label_picker,
            self._feature_picker,
            self._remove_old_labels_box,
            self._run_button,
        ]
        if extra_widgets:
            widgets = extra_widgets + widgets

        super().__init__(widgets=widgets)

    @property
    def ome_zarr_image(self):
        return self._ome_zarr_image

    @ome_zarr_image.setter
    def ome_zarr_image(self, value) -> OMEZarrImage:
        if self._ome_zarr_image != value:
            self._ome_zarr_image = value
            self.image_changed.emit(self._ome_zarr_image)

    def setup_logging(self):
        for handler in logger.root.handlers[:]:
            logging.root.removeHandler(handler)
        # Create a custom handler for napari
        napari_handler = NapariHandler()
        napari_handler.setLevel(logging.INFO)

        # Optionally, set a formatter for the handler
        # formatter = logging.Formatter(
        #     '%(asctime)s - %(name)s - %(levelname)s - %(message)s'
        # )
        # napari_handler.setFormatter(formatter)

        logger.addHandler(napari_handler)

    def update_roi_selection(self):
        @thread_worker
        def get_roi_choices():
            try:
                roi_table = read_table(
                    self.zarr_url, self._roi_table_picker.value
                )
                new_choices = list(roi_table.obs_names)
                return new_choices
            except zarr.errors.PathNotFoundError:
                return [""]

        if self.ome_zarr_image:
            worker = get_roi_choices()
            worker.returned.connect(self._apply_roi_choices_update)
            worker.start()
        else:
            self._apply_roi_choices_update([""])

    def _apply_roi_choices_update(self, roi_list):
        """
        Update the list of available ROIs in the dropdown
        """
        self._roi_picker.choices = roi_list
        self._roi_picker._default_choices = roi_list

    def update_roi_table_choices(self, event):
        @thread_worker
        def threaded_get_table_list(table_type: str = None, strict=False):
            return self.ome_zarr_image.get_tables_list(
                table_type=table_type,
                strict=strict,
            )

        if self.ome_zarr_image:
            worker = threaded_get_table_list(
                table_type="ROIs",
                strict=False,
            )
            worker.returned.connect(self._apply_roi_table_choices_update)
            worker.start()
        else:
            self._apply_roi_table_choices_update([""])

    def _apply_roi_table_choices_update(self, table_list):
        """
        Update the list of available ROI tables in the dropdown menu
        """
        self._roi_table_picker.choices = table_list
        self._roi_table_picker._default_choices = table_list

    def update_available_image_attrs(self, new_zarr_img):
        if new_zarr_img:
            channels = self.ome_zarr_image.get_channel_list()
            levels = self.ome_zarr_image.get_pyramid_levels()
            labels = self.ome_zarr_image.get_labels_list()
            features = self.ome_zarr_image.get_tables_list(
                table_type="feature_table"
            )
            self.set_available_image_attrs(channels, levels, labels, features)
        else:
            # If zarr image was set to None, reset all selectors
            self.set_available_image_attrs([""], [""], [""], [""])

    def set_available_image_attrs(self, channels, levels, labels, features):
        self._channel_picker.choices = channels
        self._channel_picker._default_choices = channels
        # Set pyramid levels
        self._level_picker.choices = levels
        self._level_picker._default_choices = levels

        # Initialize available label images
        self._label_picker.choices = labels
        self._label_picker._default_choices = labels

        # Initialize available features
        self._feature_picker.choices = features
        self._feature_picker._default_choices = features

    def run(self):
        # TODO: Handle case of this function being slow: Threadworker?
        roi_table = self._roi_table_picker.value
        roi_name = self._roi_picker.value
        level = self._level_picker.value
        channels = self._channel_picker.value
        labels = self._label_picker.value
        features = self._feature_picker.value
        if len(channels) < 1 and len(labels) < 1:
            logger.info(
                "No channel or labels selected. "
                "Select the channels/labels you want to load"
            )
            return
        blending = None

        if self._remove_old_labels_box.value:
            remove_existing_label_layers(self._viewer)

        load_roi(
            ome_zarr_image=self.ome_zarr_image,
            viewer=self._viewer,
            roi_table=roi_table,
            roi_name=roi_name,
            layer_base_name=self.layer_base_name,
            channels=channels,
            level=level,
            labels=labels,
            features=features,
            translation=self.translation,
            blending=blending,
        )


class ROILoaderImage(ROILoader):
    def __init__(self, viewer: napari.viewer.Viewer, zarr_url: str = None):
        self._zarr_url_picker = FileEdit(label="Zarr URL", mode="d")
        super().__init__(
            viewer=viewer,
            extra_widgets=[
                self._zarr_url_picker,
            ],
        )
        self._zarr_url_picker.changed.connect(self.update_image_selection)
        if zarr_url:
            self._zarr_url_picker.value = zarr_url

    def update_image_selection(self):
        self.zarr_url = self._zarr_url_picker.value
        try:
            self.ome_zarr_image = OMEZarrImage(self.zarr_url)
        except ValueError:
            self.ome_zarr_image = None


class ROILoaderPlate(ROILoader):
    def __init__(
        self,
        viewer: napari.viewer.Viewer,
        plate_url: str,
        row: str,
        col: str,
<<<<<<< HEAD
        image_browser,
=======
        is_plate: bool,
>>>>>>> c2bb8346
    ):
        self._zarr_picker = ComboBox(label="Image")
        self.plate_url = plate_url.rstrip("/")
        self.row = row
        self.col = col
        self.image_browser = image_browser
        super().__init__(
            viewer=viewer,
            extra_widgets=[
                self._zarr_picker,
            ],
        )
        self.layer_base_name = f"{row}{col}_{self.layer_base_name}"
        self._zarr_picker.changed.connect(self.update_image_selection)
        zarr_images = self.get_available_ome_zarr_images()
        self._zarr_picker.choices = zarr_images
        self._zarr_picker._default_choices = zarr_images

        self._run_button.clicked.connect(self._update_defaults)

        # Calculate base translation for a given well
        self.translation, _ = calculate_well_positions(
            plate_url=plate_url, row=row, col=col, is_plate=is_plate
        )

        # # Handle defaults for plate loading
        # if "well_ROI_table" in self._roi_table_picker.choices:
        #     self._roi_table_picker.value = "well_ROI_table"

    def get_available_ome_zarr_images(self):
        well_url = f"{self.plate_url}/{self.row}/{self.col}"
        well_meta = load_NgffWellMeta(well_url)
        return [image.path for image in well_meta.well.images]

    def update_image_selection(self):
        self.zarr_url = (
            f"{self.plate_url}/{self.row}/{self.col}/{self._zarr_picker.value}"
        )
        try:
            self.ome_zarr_image = OMEZarrImage(self.zarr_url)
        except ValueError:
            self.ome_zarr_image = None

    def _update_defaults(self):
        "Updates Image Browser default when ROIs are loaded"
        self.image_browser.update_defaults(
            zarr_image_subgroup=self._zarr_picker.value,
            roi_table=self._roi_table_picker.value,
            roi_name=self._roi_picker.value,
            channels=self._channel_picker.value,
            level=self._level_picker.value,
            labels=self._label_picker.value,
            features=self._feature_picker.value,
            remove_old_labels=self._remove_old_labels_box.value,
        )


class ImageEvent:
    def __init__(self):
        self.handlers = []

    def connect(self, handler):
        self.handlers.append(handler)

    def emit(self, *args, **kwargs):
        for handler in self.handlers:
            handler(*args, **kwargs)


def load_roi(
    ome_zarr_image: OMEZarrImage,
    viewer,
    roi_table: str,
    roi_name: str,
    layer_base_name: str,
    channels: list = None,
    level: str = "0",
    labels: list = None,
    features: list = None,
    translation=(0, 0),
    blending=None,
):
    """
    Load images, labels & tables of a given ROI & add to viewer

    Args:
        ome_zarr_image: OME-Zarr object to be loaded
        viewer: napari viewer object
        roi_table: Name of the ROI table to load a ROI from
            (e.g. "well_ROI_table")
        roi_name: Name of the ROI within the roi_table to load
        layer_base_name: Base name for the layers to be added
        channels: List of intensity channels to load
        level: Resolution level to load
        labels: List of labels to load
        translation: Translation to apply to all loaded ROIs (typically the
            translation to shift it to the correct well in a plate setting)
        blending: Blending for the first intensity image to be used

    """
    # Get translation within the larger image based on the ROI table
    label_layers = {}

    roi_df = ome_zarr_image.read_table(roi_table).to_df()
    roi_translation = (
        translation[0] + roi_df.loc[roi_name, "y_micrometer"],
        translation[1] + roi_df.loc[roi_name, "x_micrometer"],
    )

    # Set layer names
    if roi_df.shape[0] == 1:
        layer_base_name = layer_base_name
    else:
        layer_base_name = f"{layer_base_name}{roi_name}_"

    # Load intensity images
    if channels:
        for channel in channels:
            add_intensity_roi(
                ome_zarr_image,
                viewer,
                channel,
                roi_table,
                roi_name,
                level,
                blending,
                translate=roi_translation,
                layer_name=f"{layer_base_name}{channel}",
            )
            blending = "additive"

    # Load labels
    # TODO: handle case of no intensity image being present =>
    # level choice for labels?
    for label in labels:
        label_roi, scale_label = ome_zarr_image.load_label_roi(
            roi_table=roi_table,
            roi_name=roi_name,
            label=label,
            level_path_img=level,
        )

        layer_name = f"{layer_base_name}{label}"
        if layer_name in viewer.layers:
            logger.info(f"{layer_name} is already loaded")
            label_layers[label] = viewer.layers[layer_name]
        else:
            label_layers[label] = viewer.add_labels(
                label_roi,
                scale=scale_label,
                name=layer_name,
                translate=roi_translation,
            )

    # Load features
    for table_name in features:
        # FIXME: Check if no label type or no match
        label_layer = find_matching_label_layer(
            ome_zarr_image, table_name, label_layers
        )
        add_feature_table_to_layer(
            ome_zarr_image,
            table_name,
            label_layer,
            roi_name,
        )


def add_intensity_roi(
    ome_zarr_image: OMEZarrImage,
    viewer,
    channel: str,
    roi_table: str,
    roi_name: str,
    level: str,
    blending: str,
    translate: tuple[float, float],
    layer_name: str = "",
):
    img_roi, scale_img = ome_zarr_image.load_intensity_roi(
        roi_table=roi_table,
        roi_name=roi_name,
        channel=channel,
        level_path=level,
    )
    if not np.any(img_roi):
        return

    # Get channel omero metadata
    omero = ome_zarr_image.get_omero_metadata(channel)
    try:
        # Colormap creation needs to have this black initial color for
        # background
        colormap = Colormap(
            ["#000000", f"#{omero.color}"],
            name=omero.color,
        )
    except AttributeError:
        colormap = None
    try:
        rescaling = (
            omero.window.start,
            omero.window.end,
        )
    except AttributeError:
        rescaling = None

    if layer_name in viewer.layers:
        logger.info(f"{layer_name} is already loaded")
    else:
        viewer.add_image(
            img_roi,
            scale=scale_img,
            blending=blending,
            contrast_limits=rescaling,
            colormap=colormap,
            name=layer_name,
            translate=translate,
        )
    # TODO: Optionally return some values as well? e.g. if info is needed
    # by label loading


def find_matching_label_layer(ome_zarr_image, table_name, label_layers: list):
    """
    Finds the matching label layer for a feature table
    """
    table_attrs = ome_zarr_image.get_table_attrs(table_name)
    try:
        target_label_name = table_attrs["region"]["path"].split("/")[-1]
    except KeyError:
        target_label_name = list(label_layers.keys())[0]
        logger.info(
            f"Table {table_name} did not have region metadata to match"
            "it to the correct label image. Attaching the features to the"
            f"first selected label layer ({target_label_name})"
        )

    if target_label_name not in label_layers:
        target_label_name = list(label_layers.keys())[0]
        logger.info(
            f"The label {target_label_name} that {table_name} would be "
            "matched to where not loaded. Attaching the features to the"
            f"first selected label layer ({target_label_name})"
        )

    return label_layers[target_label_name]


def add_feature_table_to_layer(
    ome_zarr_image, feature_table, label_layer, roi_name
):
    # FIXME: Add case where label layer already contains some columns
    feature_ad = ome_zarr_image.read_table(
        table_name=feature_table,
    )
    if "label" in feature_ad.obs:
        # Cast to numpy array in case the data is lazily loaded as dask
        labels_current_layer = np.unique(np.array(label_layer.data))[1:]
        shared_labels = list(
            set(feature_ad.obs["label"].astype(int))
            & set(labels_current_layer)
        )
        features_roi = feature_ad[
            feature_ad.obs["label"].astype(int).isin(shared_labels)
        ]
        features_df = features_roi.to_df()
        # Drop duplicate columns
        features_df = features_df.loc[
            :, ~features_df.columns.duplicated()
        ].copy()
        features_df["label"] = feature_ad.obs["label"].astype(int)
        features_df["roi_id"] = f"{ome_zarr_image.zarr_url}:ROI_{roi_name}"
        features_df.set_index("label", inplace=True, drop=False)
        # To display correct
        features_df["index"] = features_df["label"]
        label_layer.features = features_df
    else:
        logger.info(
            f"Table {feature_table} does not have a label obs "
            "column, can't be loaded as features for the "
            f"layer {label_layer}"
        )


def remove_existing_label_layers(viewer):
    for layer in viewer.layers:
        # FIXME: Generalize well name catching
        if type(layer) == napari.layers.Labels and re.match(
            r"[A-Z]\d+_*", layer.name
        ):
            viewer.layers.remove(layer)<|MERGE_RESOLUTION|>--- conflicted
+++ resolved
@@ -254,11 +254,8 @@
         plate_url: str,
         row: str,
         col: str,
-<<<<<<< HEAD
         image_browser,
-=======
         is_plate: bool,
->>>>>>> c2bb8346
     ):
         self._zarr_picker = ComboBox(label="Image")
         self.plate_url = plate_url.rstrip("/")
